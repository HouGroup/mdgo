--- conflicted
+++ resolved
@@ -70,23 +70,8 @@
         "tip3pfb": "water_tip3p_fb.lmp",
         "tip4p2005": "water_tip4p_2005.lmp",
         "tip4pew": "water_tip4p_ew.lmp",
-<<<<<<< HEAD
-        "tip4pfb": "water_tip4p_fb.lmp"
-    },
-    "ion": {
-        "aq": ["default"],
-        "aqvist": ["default"],
-        "jj": ["default"],
-        "jensen_jorgensen": ["default"],
-        "jc": ["spce", "tip3p", "tip4pew"],
-        "joung_cheatham": ["spce", "tip3p", "tip4pew"],
-        "merz": ["tip4pfb"],
-    },
-    "alias": {"aq": "aqvist", "jj": "jensen_jorgensen", "jc": "joung_cheatham"},
-=======
         "tip4pfb": "water_tip4p_fb.lmp",
     },
->>>>>>> 0fc4e7fd
 }
 
 
