--- conflicted
+++ resolved
@@ -52,23 +52,14 @@
 __email__ = "tingzheng_hou@berkeley.edu"
 __date__ = "Feb 9, 2021"
 
-<<<<<<< HEAD
 MAESTRO: Final[str] = "$SCHRODINGER/maestro -console -nosplash"
-FFLD: Final[str] = "$SCHRODINGER/utilities/ffld_server -imae {} " "-version 14 -print_parameters -out_file {}"
+FFLD: Final[str] = "$SCHRODINGER/utilities/ffld_server -imae {} -version 14 -print_parameters -out_file {}"
 MolecularWeight: Final[str] = (
-    "https://pubchem.ncbi.nlm.nih.gov/rest/pug/compound/" "cid/{}/property/MolecularWeight/txt"
+    "https://pubchem.ncbi.nlm.nih.gov/rest/pug/compound/cid/{}/property/MolecularWeight/txt"
 )
 MODULE_DIR: Final[str] = os.path.dirname(os.path.abspath(__file__))
 DATA_DIR: Final[str] = os.path.join(MODULE_DIR, "data")
 DATA_MODELS: Final[dict] = {
-=======
-MAESTRO = "$SCHRODINGER/maestro -console -nosplash"
-FFLD = "$SCHRODINGER/utilities/ffld_server -imae {} -version 14 -print_parameters -out_file {}"
-MolecularWeight = "https://pubchem.ncbi.nlm.nih.gov/rest/pug/compound/cid/{}/property/MolecularWeight/txt"
-MODULE_DIR = os.path.dirname(os.path.abspath(__file__))
-DATA_DIR = os.path.join(MODULE_DIR, "data")
-DATA_MODELS = {
->>>>>>> e428d482
     "water": {
         "spc": "water_spc.lmp",
         "spce": "water_spce.lmp",
