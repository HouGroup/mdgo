# coding: utf-8
# Copyright (c) Tingzheng Hou.
# Distributed under the terms of the MIT License.

import numpy as np
from tqdm import tqdm_notebook
from MDAnalysis.analysis.distances import distance_array
from scipy.signal import savgol_filter
from mdgo.util import atom_vec
<<<<<<< HEAD

__author__ = "Tingzheng Hou"
__version__ = "1.0"
__maintainer__ = "Tingzheng Hou"
__email__ = "tingzheng_hou@berkeley.edu"
__date__ = "Feb 9, 2021"


def trajectory(nvt_run, li_atom, run_start, run_end, species, selection_dict,
               distance):
    dist_values = {}
=======
from itertools import groupby

MM_of_Elements = {'H': 1.00794, 'He': 4.002602, 'Li': 6.941, 'Be': 9.012182,
                  'B': 10.811, 'C': 12.0107, 'N': 14.0067, 'O': 15.9994,
                  'F': 18.9984032, 'Ne': 20.1797, 'Na': 22.98976928,
                  'Mg': 24.305, 'Al': 26.9815386, 'Si': 28.0855, 'P': 30.973762,
                  'S': 32.065, 'Cl': 35.453, 'Ar': 39.948, 'K': 39.0983,
                  'Ca': 40.078, 'Sc': 44.955912, 'Ti': 47.867, 'V': 50.9415,
                  'Cr': 51.9961, 'Mn': 54.938045, 'Fe': 55.845, 'Co': 58.933195,
                  'Ni': 58.6934, 'Cu': 63.546, 'Zn': 65.409, 'Ga': 69.723,
                  'Ge': 72.64, 'As': 74.9216, 'Se': 78.96, 'Br': 79.904,
                  'Kr': 83.798, 'Rb': 85.4678, 'Sr': 87.62, 'Y': 88.90585,
                  'Zr': 91.224, 'Nb': 92.90638, 'Mo': 95.94, 'Tc': 98.9063,
                  'Ru': 101.07, 'Rh': 102.9055, 'Pd': 106.42, 'Ag': 107.8682,
                  'Cd': 112.411, 'In': 114.818, 'Sn': 118.71, 'Sb': 121.760,
                  'Te': 127.6, 'I': 126.90447, 'Xe': 131.293, 'Cs': 132.9054519,
                  'Ba': 137.327, 'La': 138.90547, 'Ce': 140.116,
                  'Pr': 140.90465, 'Nd': 144.242, 'Pm': 146.9151, 'Sm': 150.36,
                  'Eu': 151.964, 'Gd': 157.25, 'Tb': 158.92535, 'Dy': 162.5,
                  'Ho': 164.93032, 'Er': 167.259, 'Tm': 168.93421, 'Yb': 173.04,
                  'Lu': 174.967, 'Hf': 178.49, 'Ta': 180.9479, 'W': 183.84,
                  'Re': 186.207, 'Os': 190.23, 'Ir': 192.217, 'Pt': 195.084,
                  'Au': 196.966569, 'Hg': 200.59, 'Tl': 204.3833, 'Pb': 207.2,
                  'Bi': 208.9804, 'Po': 208.9824, 'At': 209.9871,
                  'Rn': 222.0176, 'Fr': 223.0197, 'Ra': 226.0254,
                  'Ac': 227.0278, 'Th': 232.03806, 'Pa': 231.03588,
                  'U': 238.02891, 'Np': 237.0482, 'Pu': 244.0642,
                  'Am': 243.0614, 'Cm': 247.0703, 'Bk': 247.0703,
                  'Cf': 251.0796, 'Es': 252.0829, 'Fm': 257.0951,
                  'Md': 258.0951, 'No': 259.1009, 'Lr': 262, 'Rf': 267,
                  'Db': 268, 'Sg': 271, 'Bh': 270, 'Hs': 269, 'Mt': 278,
                  'Ds': 281, 'Rg': 281, 'Cn': 285, 'Nh': 284, 'Fl': 289,
                  'Mc': 289, 'Lv': 292, 'Ts': 294, 'Og': 294, 'ZERO': 0}


def trajectory(nvt_run, li_atom, run_start, run_end, species, selection_dict, distance):
    A_values = {}
>>>>>>> f71807f8
    time_count = 0
    trj_analysis = nvt_run.trajectory[run_start:run_end:]
    if species not in list(selection_dict):
        print('Invalid species selection')
        return None
    for ts in trj_analysis:
        selection = "(" + selection_dict[species] + ") and (around " \
                    + str(distance) + " index " \
                    + str(li_atom.id - 1) + ")"
        shell = nvt_run.select_atoms(selection, periodic=True)
        for atom in shell.atoms:
<<<<<<< HEAD
            if str(atom.id) not in dist_values:
                dist_values[str(atom.id)] = np.full(run_end-run_start, 100.)
        time_count += 1
    time_count = 0
    for ts in trj_analysis:
        for atomid in dist_values.keys():
            dist = distance_array(
                ts[li_atom.id-1], ts[(int(atomid)-1)], ts.dimensions
            )
            dist_values[atomid][time_count] = dist
=======
            if str(atom.id) not in A_values:
                A_values[str(atom.id)] = np.full(run_end - run_start, 100.)
        time_count += 1
    # print(A_values.keys())
    time_count = 0
    for ts in trj_analysis:
        for atomid in A_values.keys():
            dist = distance_array(ts[li_atom.id - 1], ts[(int(atomid) - 1)], ts.dimensions)
            A_values[atomid][time_count] = dist
>>>>>>> f71807f8
        time_count += 1
    return dist_values


def find_nearest(trj, time_step, distance, hopping_cutoff, smooth=51):
    time_span = len(list(trj.values())[0])
    for kw in list(trj):
        trj[kw] = savgol_filter(trj.get(kw), smooth, 2)
    site_distance = [100 for _ in range(time_span)]
    sites = [0 for _ in range(time_span)]
    sites[0] = min(trj, key=lambda k: trj[k][0])
    site_distance[0] = trj.get(sites[0])[0]
    for time in range(1, time_span):
        if sites[time - 1] == 0:
            old_site_distance = 100
        else:
            old_site_distance = trj.get(sites[time - 1])[time]
        if old_site_distance > hopping_cutoff:
            new_site = min(trj, key=lambda k: trj[k][time])
            new_site_distance = trj.get(new_site)[time]
            if new_site_distance > distance:
                site_distance[time] = 100
            else:
                sites[time] = new_site
                site_distance[time] = new_site_distance
        else:
            sites[time] = sites[time - 1]
            site_distance[time] = old_site_distance
    sites = [int(i) for i in sites]
    sites_and_distance_array = np.array([[sites[i], site_distance[i]]
                                         for i in range(len(sites))])
    steps = []
    closest_step = 0
    previous_site = sites_and_distance_array[0][0]
    for i, step in enumerate(sites_and_distance_array):
        site = step[0]
        distance = step[1]
        if site == 0:
            pass
        else:
            if site == previous_site:
                if distance < sites_and_distance_array[closest_step][1]:
                    closest_step = i
                else:
                    pass
            else:
                steps.append(closest_step)
                closest_step = i
                previous_site = site
    if previous_site is not None:
        steps.append(closest_step)
    # change = len(steps) - 1
    change = (np.diff([i for i in sites if i != 0]) != 0).sum()
    frequency = change / (time_span * time_step)
    return sites, frequency, steps


def heat_map(nvt_run, li_atom, sites, dist_to_center, bind_atom_type,
             cartesian_by_ref, run_start, run_end):
    trj_analysis = nvt_run.trajectory[run_start:run_end:]
    coordinates = []
    for i, ts in enumerate(trj_analysis):
        if sites[i] == 0:
            pass
        else:
            center_atom = nvt_run.select_atoms("index " + str(sites[i] - 1))[0]
            selection = "(" + bind_atom_type + ") and " + "(around " \
                        + str(dist_to_center) + " index " \
                        + str(center_atom.id - 1) + ")"
            bind_atoms = nvt_run.select_atoms(selection, periodic=True)
            distances = distance_array(ts[li_atom.id - 1], bind_atoms.positions,
                                       ts.dimensions)
            idx = np.argpartition(distances[0], 3)
            vertex_atoms = bind_atoms[idx[:3]]
            vector_li = atom_vec(li_atom, center_atom, ts.dimensions)
            vector_a = atom_vec(vertex_atoms[0], center_atom, ts.dimensions)
            vector_b = atom_vec(vertex_atoms[1], center_atom, ts.dimensions)
            vector_c = atom_vec(vertex_atoms[2], center_atom, ts.dimensions)
            basis_abc = np.transpose([vector_a, vector_b, vector_c])
            abc_li = np.linalg.solve(basis_abc, vector_li)
            unit_x = np.linalg.norm(cartesian_by_ref[0, 0] * vector_a
                                    + cartesian_by_ref[0, 1] * vector_b
                                    + cartesian_by_ref[0, 2] * vector_c)
            unit_y = np.linalg.norm(cartesian_by_ref[1, 0] * vector_a
                                    + cartesian_by_ref[1, 1] * vector_b
                                    + cartesian_by_ref[1, 2] * vector_c)
            unit_z = np.linalg.norm(cartesian_by_ref[2, 0] * vector_a
                                    + cartesian_by_ref[2, 1] * vector_b
                                    + cartesian_by_ref[2, 2] * vector_c)
            vector_x = cartesian_by_ref[0] / unit_x
            vector_y = cartesian_by_ref[1] / unit_y
            vector_z = cartesian_by_ref[2] / unit_z
            basis_xyz = np.transpose([vector_x, vector_y, vector_z])
            xyz_li = np.linalg.solve(basis_xyz, abc_li)
            coordinates.append(xyz_li)
    return np.array(coordinates)


def get_full_coords(coords, reflection=None, rotation=None, inversion=None,
                    sample=None):
    coords_full = coords
    if reflection:
        for vec in reflection:
            coords_full = np.concatenate((coords, coords * vec), axis=0)
    if rotation:
        coords_copy = coords_full
        for mat in rotation:
            coords_rot = np.dot(coords_copy, mat)
            coords_full = np.concatenate((coords_full, coords_rot), axis=0)
    if inversion:
        coords_copy = coords_full
        for mat in inversion:
            coords_inv = np.dot(coords_copy, mat)
            coords_full = np.concatenate((coords_full, coords_inv), axis=0)
    if sample:
        index = np.random.choice(coords_full.shape[0], sample, replace=False)
        coords_full = coords_full[index]
    return coords_full


def cluster_coordinates(nvt_run, select_dict, run_start, run_end, species,
                        distance, basis_vectors=None, cluster_center="center"):
    trj_analysis = nvt_run.trajectory[run_start:run_end:]
    cluster_center = nvt_run.select_atoms(select_dict[cluster_center],
                                          periodic=True)[0]
    selection = "(" + " or ".join([s for s in species]) \
                + ") and (around " + str(distance) + " index " \
                + str(cluster_center.id - 1) + ")"
    print(selection)
    shell = nvt_run.select_atoms(selection, periodic=True)
    cluster = []
    for atom in shell:
        coord_list = []
        for ts in trj_analysis:
            coord_list.append(atom.position)
        cluster.append(np.mean(np.array(coord_list), axis=0))
    cluster = np.array(cluster)
    if basis_vectors:
        if len(basis_vectors) == 2:
            vec1 = basis_vectors[0]
            vec2 = basis_vectors[1]
            vec3 = np.cross(vec1, vec2)
            vec2 = np.cross(vec1, vec3)
        elif len(basis_vectors) == 3:
            vec1 = basis_vectors[0]
            vec2 = basis_vectors[1]
            vec3 = basis_vectors[2]
        else:
            raise ValueError("incorrect vector format")
        vec1 = vec1 / np.linalg.norm(vec1)
        vec2 = vec2 / np.linalg.norm(vec2)
        vec3 = vec3 / np.linalg.norm(vec3)
        basis_xyz = np.transpose([vec1, vec2, vec3])
        cluster_norm = np.linalg.solve(basis_xyz, cluster.T).T
        cluster_norm = cluster_norm - np.mean(cluster_norm, axis=0)
        return cluster_norm
    else:
        return cluster


<<<<<<< HEAD
def num_of_neighbor_one_li(nvt_run, li_atom, species_dict, select_dict,
                           run_start, run_end, write=False,
                           structure_code=None, write_freq=0,
                           write_path=None, element_id_dict=None):

=======
def num_of_neighbor_one_li(nvt_run, li_atom, species, select_dict,
                           distance, run_start, run_end):
>>>>>>> f71807f8
    time_count = 0
    trj_analysis = nvt_run.trajectory[run_start:run_end:]
    cn_values = dict()
    species = list(species_dict.keys())
    for kw in species:
        if kw in select_dict.keys():
            cn_values[kw] = np.zeros(int(len(trj_analysis)))
        else:
            print('Invalid species selection')
            return None
    cn_values["total"] = np.zeros(int(len(trj_analysis)))
    for ts in trj_analysis:
        digit_of_species = len(species) - 1
        for kw in species:
            selection = "(" + select_dict[kw] + ") and (around "\
                        + str(species_dict[kw]) + " index "\
                        + str(li_atom.id - 1) + ")"
            shell = nvt_run.select_atoms(selection, periodic=True)
            # for each atom in shell, create/add to dictionary
            # (key = atom id, value = list of values for step function)
            for _ in shell.atoms:
                cn_values[kw][time_count] += 1
                cn_values["total"][time_count] += 10**digit_of_species
            digit_of_species = digit_of_species - 1
        if write and cn_values["total"][time_count] == structure_code:
            a = np.random.random()
            if a > 1 - write_freq:
                print("writing")
                species = ' or '.join("(same resid as (" + select_dict[kw]
                                      + " and around " + str(species_dict[kw])
                                      + " index " + str(li_atom.id - 1)
                                      + "))" for kw in species)
                species = "((" + species + ")and not " \
                          + select_dict["cation"] + ")"
                structure = nvt_run.select_atoms(species,
                                                 periodic=True)
                li_pos = ts[(int(li_atom.id)-1)]
                path = write_path + str(li_atom.id) + "_" + str(int(ts.time)) \
                    + "_" + str(structure_code) + ".xyz"
                write_out(li_pos, structure, element_id_dict, path)
        time_count += 1
    return cn_values


def num_of_neighbor_one_li_simple(
        nvt_run, li_atom, species_dict, select_dict, run_start, run_end
):

    time_count = 0
    trj_analysis = nvt_run.trajectory[run_start:run_end:]
    species = species_dict.keys()[0]
    if species in select_dict.keys():
        cn_values = np.zeros(int(len(trj_analysis)))
    else:
        print('Invalid species selection')
        return None
    for ts in trj_analysis:
<<<<<<< HEAD
        selection = "(" + select_dict[species] + ") and (around "\
                    + str(species_dict.get(species)) + " index "\
=======
        selection = "(" + select_dict[species] + ") and (around " \
                    + str(distance) + " index " \
>>>>>>> f71807f8
                    + str(li_atom.id - 1) + ")"
        shell = nvt_run.select_atoms(selection, periodic=True)
        shell_len = len(shell)
        if shell_len == 0:
            cn_values[time_count] = 1
        elif shell_len == 1:
            selection_species = "(" + select_dict["cation"] + " and around " + \
                                str(species_dict.get(species)) + " index " + \
                                str(shell.atoms[0].id - 1) + ")"
            shell_species = nvt_run.select_atoms(selection_species,
                                                 periodic=True)
            shell_species_len = len(shell_species) - 1
            if shell_species_len == 0:
                cn_values[time_count] = 2
            else:
                cn_values[time_count] = 3
        else:
            cn_values[time_count] = 3
        time_count += 1
    cn_values = {"total": cn_values}
    return cn_values


<<<<<<< HEAD
def num_of_neighbor_one_li_simple_extra(nvt_run, li_atom, species, select_dict,
                                        distance, run_start, run_end):

    time_count = 0
    emc_angle = list()
    ec_angle = list()
    trj_analysis = nvt_run.trajectory[run_start:run_end:]
    if species in select_dict.keys():
        cn_values = np.zeros(int(len(trj_analysis)))
    else:
        print('Invalid species selection')
        return None
    for ts in trj_analysis:
        selection = "(" + select_dict[species] + ") and (around "\
                    + str(distance) + " index "\
                    + str(li_atom.id - 1) + ")"
        shell = nvt_run.select_atoms(selection, periodic=True)
        shell_len = len(shell)
        if shell_len == 0:
            cn_values[time_count] = 1
        elif shell_len == 1:
            selection_species = "(" + select_dict["cation"] + " and around " + \
                                str(distance) + " index " + \
                                str(shell.atoms[0].id - 1) + ")"
            shell_species = nvt_run.select_atoms(selection_species,
                                                 periodic=True)
            shell_species_len = len(shell_species) - 1
            if shell_species_len == 0:
                cn_values[time_count] = 2
                li_pos = li_atom.position
                p_pos = shell.atoms[0].position
                ec_select = "(" + select_dict["EC"] + ") and (around "\
                    + str(3) + " index "\
                    + str(li_atom.id - 1) + ")"
                emc_select = "(" + select_dict["EMC"] + ") and (around "\
                    + str(3) + " index "\
                    + str(li_atom.id - 1) + ")"
                ec_group = nvt_run.select_atoms(ec_select, periodic=True)
                emc_group = nvt_run.select_atoms(emc_select, periodic=True)
                for atom in ec_group.atoms:
                    theta = angle(p_pos, li_pos, atom.position)
                    ec_angle.append(theta)
                for atom in emc_group.atoms:
                    theta = angle(p_pos, li_pos, atom.position)
                    emc_angle.append(theta)
            else:
                cn_values[time_count] = 3
        else:
            cn_values[time_count] = 3
        time_count += 1
    return cn_values, np.array(ec_angle), np.array(emc_angle)


def num_of_neighbor_one_li_simple_extra_two(nvt_run, li_atom, species_list,
                                            select_dict, distances, run_start,
                                            run_end):
=======
def num_of_neighbor_one_li_multi(nvt_run, li_atom, species_list, select_dict,
                                 distances, run_start, run_end):
>>>>>>> f71807f8
    time_count = 0
    trj_analysis = nvt_run.trajectory[run_start:run_end:]
    cip_step = list()
    ssip_step = list()
    agg_step = list()
    cn_values = dict()
    for kw in species_list:
        if kw in select_dict.keys():
            cn_values[kw] = np.zeros(int(len(trj_analysis)))
        else:
            print('Invalid species selection')
            return None
    cn_values["total"] = np.zeros(int(len(trj_analysis)))
    for ts in trj_analysis:
        digit_of_species = len(species_list) - 1
        for kw in species_list:
            selection = "(" + select_dict[kw] + ") and (around " \
                        + str(distances[kw]) + " index " \
                        + str(li_atom.id - 1) + ")"
            shell = nvt_run.select_atoms(selection, periodic=True)
            # for each atom in shell, create/add to dictionary
            # (key = atom id, value = list of values for step function)
            for _ in shell.atoms:
                cn_values[kw][time_count] += 1
                cn_values["total"][time_count] += 10 ** digit_of_species
            digit_of_species = digit_of_species - 1

<<<<<<< HEAD
        selection = "(" + select_dict["anion"] + ") and (around "\
                    + str(distances["anion"]) + " index "\
=======

def num_of_neighbor_one_li_simple(nvt_run, li_atom, species, select_dict,
                                  distance, run_start, run_end):
    time_count = 0
    trj_analysis = nvt_run.trajectory[run_start:run_end:]
    if species in select_dict.keys():
        cn_values = np.zeros(int(len(trj_analysis)))
    else:
        print('Invalid species selection')
        return None
    for ts in trj_analysis:
        selection = "(" + select_dict[species] + ") and (around " \
                    + str(distance) + " index " \
>>>>>>> f71807f8
                    + str(li_atom.id - 1) + ")"
        shell = nvt_run.select_atoms(selection, periodic=True)
        shell_len = len(shell)
        if shell_len == 0:
            ssip_step.append(time_count)
        elif shell_len == 1:
            selection_species = "(" + select_dict["cation"] + " and around " + \
                                str(distances["anion"]) + " index " + \
                                str(shell.atoms[0].id - 1) + ")"
            shell_species = nvt_run.select_atoms(selection_species,
                                                 periodic=True)
            shell_species_len = len(shell_species) - 1
            if shell_species_len == 0:
                cip_step.append(time_count)
            else:
                agg_step.append(time_count)
        else:
            agg_step.append(time_count)
        time_count += 1
    cn_ssip = dict()
    cn_cip = dict()
    cn_agg = dict()
    for kw in species_list:
        cn_ssip[kw] = np.mean(cn_values[kw][ssip_step])
        cn_cip[kw] = np.mean(cn_values[kw][cip_step])
        cn_agg[kw] = np.mean(cn_values[kw][agg_step])
    return cn_ssip, cn_cip, cn_agg


def angle(a, b, c):
    ba = a - b
    bc = c - b
    cosine_angle = np.dot(ba, bc) / (np.linalg.norm(ba) * np.linalg.norm(bc))
    cosine_angle = np.clip(cosine_angle, -1.0, 1.0)
    angle_in_radian = np.arccos(cosine_angle)
    return np.degrees(angle_in_radian)


# Depth-first traversal
def num_of_neighbor_one_li_complex(nvt_run, li_atom, species, selection_dict,
                                   distance, run_start, run_end):
    time_count = 0
    trj_analysis = nvt_run.trajectory[run_start:run_end:]
    cn_values = np.zeros((int(len(trj_analysis)), 4))
    for ts in trj_analysis:
        cation_list = [li_atom.id]
        anion_list = []
        shell = nvt_run.select_atoms("(" + selection_dict[species] +
                                     " and around " + str(distance)
                                     + " index " + str(li_atom.id - 1) + ")",
                                     periodic=True)
        for anion_1 in shell.atoms:
            if anion_1.resid not in anion_list:
                anion_list.append(anion_1.resid)
                cn_values[time_count][0] += 1
                shell_anion_1 = nvt_run.select_atoms(
                    "(type 17 and around 3 resid " + str(anion_1.resid) + ")",
                    periodic=True
                )
                for cation_2 in shell_anion_1:
                    if cation_2.id not in cation_list:
                        cation_list.append(cation_2.id)
                        cn_values[time_count][1] += 1
                        shell_cation_2 = nvt_run.select_atoms(
                            "(type 15 and around 3 index "
                            + str(cation_2.id - 1) + ")",
                            periodic=True
                        )
                        for anion_3 in shell_cation_2.atoms:
                            if anion_3.resid not in anion_list:
                                anion_list.append(anion_3.resid)
                                cn_values[time_count][2] += 1
                                shell_anion_3 = nvt_run.select_atoms(
                                    "(type 17 and around 3 resid "
                                    + str(anion_3.resid) + ")",
                                    periodic=True
                                )
                                for cation_4 in shell_anion_3:
                                    if cation_4.id not in cation_list:
                                        cation_list.append(cation_4.id)
                                        cn_values[time_count][3] += 1


def coord_shell_array(nvt_run, func, li_atoms, species_dict, select_dict,
                      run_start, run_end):
    """
    Args:
        nvt_run: MDAnalysis Universe
        func: One of the neighbor statistical method (num_of_neighbor_one_li,
            num_of_neighbor_one_li_simple)
        li_atoms: Atom group of the Li atoms.
        species_dict (dict): A dict of coordination cutoff distance
            of the interested species.
        select_dict: A dictionary of species selection.
        run_start (int): Start time step.
        run_end (int): End time step.
    """
    num_array = func(
        nvt_run, li_atoms[0], species_dict, select_dict, run_start, run_end
    )
    for li in tqdm_notebook(li_atoms[1::]):
        this_li = func(
            nvt_run, li, species_dict, select_dict, run_start, run_end
        )
        for kw in num_array.keys():
            num_array[kw] = np.concatenate((num_array.get(kw),
                                            this_li.get(kw)), axis=0)
    return num_array


def write_out(li_pos, selection, element_id_dict, path):
    lines = list()
    lines.append(str(len(selection) + 1))
    lines.append("")
    lines.append("Li 0.0000000 0.0000000 0.0000000")
    box = selection.dimensions
    half_box = np.array([box[0], box[1], box[2]])/2
    for atom in selection:
        locs = list()
        for i in range(3):
            loc = atom.position[i] - li_pos[i]
            if loc > half_box[i]:
                loc = loc - box[i]
            elif loc < -half_box[i]:
                loc = loc + box[i]
            else:
                pass
            locs.append(loc)
        line = element_id_dict.get(int(atom.type)) \
            + ' ' + ' '.join(str(loc) for loc in locs)
        lines.append(line)
    with open(path, "w") as xyz_file:
        xyz_file.write("\n".join(lines))<|MERGE_RESOLUTION|>--- conflicted
+++ resolved
@@ -7,20 +7,6 @@
 from MDAnalysis.analysis.distances import distance_array
 from scipy.signal import savgol_filter
 from mdgo.util import atom_vec
-<<<<<<< HEAD
-
-__author__ = "Tingzheng Hou"
-__version__ = "1.0"
-__maintainer__ = "Tingzheng Hou"
-__email__ = "tingzheng_hou@berkeley.edu"
-__date__ = "Feb 9, 2021"
-
-
-def trajectory(nvt_run, li_atom, run_start, run_end, species, selection_dict,
-               distance):
-    dist_values = {}
-=======
-from itertools import groupby
 
 MM_of_Elements = {'H': 1.00794, 'He': 4.002602, 'Li': 6.941, 'Be': 9.012182,
                   'B': 10.811, 'C': 12.0107, 'N': 14.0067, 'O': 15.9994,
@@ -53,11 +39,16 @@
                   'Db': 268, 'Sg': 271, 'Bh': 270, 'Hs': 269, 'Mt': 278,
                   'Ds': 281, 'Rg': 281, 'Cn': 285, 'Nh': 284, 'Fl': 289,
                   'Mc': 289, 'Lv': 292, 'Ts': 294, 'Og': 294, 'ZERO': 0}
-
-
-def trajectory(nvt_run, li_atom, run_start, run_end, species, selection_dict, distance):
-    A_values = {}
->>>>>>> f71807f8
+__author__ = "Tingzheng Hou"
+__version__ = "1.0"
+__maintainer__ = "Tingzheng Hou"
+__email__ = "tingzheng_hou@berkeley.edu"
+__date__ = "Feb 9, 2021"
+
+
+def trajectory(nvt_run, li_atom, run_start, run_end, species, selection_dict,
+               distance):
+    dist_values = {}
     time_count = 0
     trj_analysis = nvt_run.trajectory[run_start:run_end:]
     if species not in list(selection_dict):
@@ -69,7 +60,6 @@
                     + str(li_atom.id - 1) + ")"
         shell = nvt_run.select_atoms(selection, periodic=True)
         for atom in shell.atoms:
-<<<<<<< HEAD
             if str(atom.id) not in dist_values:
                 dist_values[str(atom.id)] = np.full(run_end-run_start, 100.)
         time_count += 1
@@ -80,17 +70,6 @@
                 ts[li_atom.id-1], ts[(int(atomid)-1)], ts.dimensions
             )
             dist_values[atomid][time_count] = dist
-=======
-            if str(atom.id) not in A_values:
-                A_values[str(atom.id)] = np.full(run_end - run_start, 100.)
-        time_count += 1
-    # print(A_values.keys())
-    time_count = 0
-    for ts in trj_analysis:
-        for atomid in A_values.keys():
-            dist = distance_array(ts[li_atom.id - 1], ts[(int(atomid) - 1)], ts.dimensions)
-            A_values[atomid][time_count] = dist
->>>>>>> f71807f8
         time_count += 1
     return dist_values
 
@@ -251,16 +230,11 @@
         return cluster
 
 
-<<<<<<< HEAD
 def num_of_neighbor_one_li(nvt_run, li_atom, species_dict, select_dict,
                            run_start, run_end, write=False,
                            structure_code=None, write_freq=0,
                            write_path=None, element_id_dict=None):
 
-=======
-def num_of_neighbor_one_li(nvt_run, li_atom, species, select_dict,
-                           distance, run_start, run_end):
->>>>>>> f71807f8
     time_count = 0
     trj_analysis = nvt_run.trajectory[run_start:run_end:]
     cn_values = dict()
@@ -318,13 +292,8 @@
         print('Invalid species selection')
         return None
     for ts in trj_analysis:
-<<<<<<< HEAD
         selection = "(" + select_dict[species] + ") and (around "\
                     + str(species_dict.get(species)) + " index "\
-=======
-        selection = "(" + select_dict[species] + ") and (around " \
-                    + str(distance) + " index " \
->>>>>>> f71807f8
                     + str(li_atom.id - 1) + ")"
         shell = nvt_run.select_atoms(selection, periodic=True)
         shell_len = len(shell)
@@ -348,7 +317,6 @@
     return cn_values
 
 
-<<<<<<< HEAD
 def num_of_neighbor_one_li_simple_extra(nvt_run, li_atom, species, select_dict,
                                         distance, run_start, run_end):
 
@@ -362,8 +330,8 @@
         print('Invalid species selection')
         return None
     for ts in trj_analysis:
-        selection = "(" + select_dict[species] + ") and (around "\
-                    + str(distance) + " index "\
+        selection = "(" + select_dict[species] + ") and (around " \
+                    + str(distance) + " index " \
                     + str(li_atom.id - 1) + ")"
         shell = nvt_run.select_atoms(selection, periodic=True)
         shell_len = len(shell)
@@ -405,10 +373,6 @@
 def num_of_neighbor_one_li_simple_extra_two(nvt_run, li_atom, species_list,
                                             select_dict, distances, run_start,
                                             run_end):
-=======
-def num_of_neighbor_one_li_multi(nvt_run, li_atom, species_list, select_dict,
-                                 distances, run_start, run_end):
->>>>>>> f71807f8
     time_count = 0
     trj_analysis = nvt_run.trajectory[run_start:run_end:]
     cip_step = list()
@@ -436,24 +400,8 @@
                 cn_values["total"][time_count] += 10 ** digit_of_species
             digit_of_species = digit_of_species - 1
 
-<<<<<<< HEAD
         selection = "(" + select_dict["anion"] + ") and (around "\
                     + str(distances["anion"]) + " index "\
-=======
-
-def num_of_neighbor_one_li_simple(nvt_run, li_atom, species, select_dict,
-                                  distance, run_start, run_end):
-    time_count = 0
-    trj_analysis = nvt_run.trajectory[run_start:run_end:]
-    if species in select_dict.keys():
-        cn_values = np.zeros(int(len(trj_analysis)))
-    else:
-        print('Invalid species selection')
-        return None
-    for ts in trj_analysis:
-        selection = "(" + select_dict[species] + ") and (around " \
-                    + str(distance) + " index " \
->>>>>>> f71807f8
                     + str(li_atom.id - 1) + ")"
         shell = nvt_run.select_atoms(selection, periodic=True)
         shell_len = len(shell)
